--- conflicted
+++ resolved
@@ -57,7 +57,6 @@
         self.mask_path = os.path.join(self.root, r"labels")
         self.folder_data = os.listdir(self.image_path)
         self.folder_mask = os.listdir(self.mask_path)
-<<<<<<< HEAD
         self.bands = bands
 
     def __getitem__(self, index):
@@ -137,7 +136,13 @@
             yield sample_batch, mask_batch
 
 
-def create_dataloaders(data_dir: str, batch_size: int, bands: list = [0, 1, 2, 3]):
+def create_dataloaders(
+    data_dir: str,
+    batch_size: int,
+    bands: list = [0, 1, 2, 3],
+    batch_transforms: bool = None,
+    num_workers: int = 0,
+):
     """Function to create individual dataloaders for test, train and val subset, including data augmentations"""
     # Create base datasets
     dataset = PlanetBaseDataset(data_dir, bands)
@@ -165,12 +170,14 @@
         ),  # Note that the randomblur is applied to the image but no the mask!
         # K.RandomGrayscale(p=0.2), # only works when we have 3 input channels
         K.Normalize(mean=means, std=stds),
+        same_on_batch=batch_transforms,
         data_keys=["image", "mask"],
     )
 
     test_transforms = K.container.AugmentationSequential(
         K.Resize((224, 224)),
         K.Normalize(mean=means, std=stds),
+        same_on_batch=batch_transforms,
         data_keys=["image", "mask"],
     )
 
@@ -187,7 +194,7 @@
         shuffle=False,
         sampler=None,
         batch_sampler=None,
-        num_workers=0,
+        num_workers=num_workers,
     )
     val_dataloader = CustomDataLoader(
         val_dataset,
@@ -196,7 +203,7 @@
         shuffle=False,
         sampler=None,
         batch_sampler=None,
-        num_workers=0,
+        num_workers=num_workers,
     )
     test_dataloader = CustomDataLoader(
         test_dataset,
@@ -205,7 +212,7 @@
         shuffle=False,
         sampler=None,
         batch_sampler=None,
-        num_workers=0,
+        num_workers=num_workers,
     )
 
     return train_dataloader, val_dataloader, test_dataloader
@@ -236,27 +243,20 @@
         self.bands = bands
         self.transform = transform
         self.target_transform = target_transform
-=======
-        self.bands=bands
-        self.transform = transform
-        self.target_transform = target_transform
         # Map that converts image names to indexes in the dataset
-        self.id2index = { int(image_id[:-4]) : i for i, image_id in enumerate(self.folder_data)}
->>>>>>> b8dc6e35
+        self.id2index = {
+            int(image_id[:-4]): i for i, image_id in enumerate(self.folder_data)
+        }
 
     def __getitem__(self, index):
         sample_path = os.path.join(self.image_path, self.folder_data[index])
         mask_path = os.path.join(self.mask_path, self.folder_mask[index])
 
-<<<<<<< HEAD
         sample = torch.from_numpy(
             self.custom_loader(path=sample_path)[:, :, self.bands]
         )
-=======
-        sample = torch.from_numpy(self.custom_loader(path=sample_path)[:, :, self.bands])
-        sample = torch.permute(sample,(2,0,1))
-
->>>>>>> b8dc6e35
+        sample = torch.permute(sample, (2, 0, 1))
+
         mask = torch.from_numpy(self.custom_loader(mask_path))
 
         if self.transform is not None:
@@ -269,18 +269,9 @@
 
     def __len__(self):
         return len(self.folder_data)
-<<<<<<< HEAD
 
     def custom_loader(self, path):
-        return imread(path).astype(np.int16)
-
-=======
-    
-    def custom_loader(self,path):  
-        return imread(path).astype(np.float32) 
-    
-
-        
->>>>>>> b8dc6e35
+        return imread(path).astype(np.float32)
+
     def __str__(self):
         return f"PlanetDataset(root={self.root}, num_samples={len(self)}, transform={self.transform}, target_transform={self.target_transform})"